# coding: utf-8
"""
CAS course on "Introduction to Accelerator Physics", 21 September - 04 October 2025, Santa Susanna, Spain, 2025.

This python package contains all support functions for the exercises of the "Hands-on on Lattice Calculations in Python" course.

Authors: D. Gamba, A. Latina, T. Prebibaj, F. Soubelet
"""

# numpy: our main numerical package
import numpy as np

# matplotlib and seaborn: our plotting packages
import matplotlib.pyplot as plt
import seaborn as sns

# linear algebra and optimisation algorithms
from numpy.linalg import norm
from scipy.optimize import minimize

# some useful package
from copy import deepcopy

# **Optional:** for animations you might need to configure your jupyter lab properly:
# > pip install ipywidgets
# > jupyter nbextension enable --py widgetsnbextension
from ipywidgets import interactive

# some setup for the plotting
params = {
    "legend.fontsize": "x-large",
    "figure.figsize": (15, 5),
    "axes.labelsize": "x-large",
    "axes.titlesize": "x-large",
    "xtick.labelsize": "x-large",
    "ytick.labelsize": "x-large",
}
plt.rcParams.update(params)

# ignore "FutureWarning"... (temporary patch for seaborn package issues...)
#import warnings
#warnings.simplefilter(action='ignore', category=FutureWarning)


def D(L):
    """
    Drift space element of length L (2x2 matrix).

    Parameters
    ----------
    L : float
        Length of the drift [m]

    Returns
    -------
    element : list of dict
        A list with a single dictionary containing the matrix and length.
    """
    return [{'matrix': np.array([[1, L], [0, 1]]), 'length': L}]


def Q(f):
    """
    Thin-lens quadrupole element with focal length f (2x2 matrix).

    Parameters
    ----------
    f : float
        Focal length of the quadrupole [m]

    Returns
    -------
    element : list of dict
        A list with a single dictionary containing the matrix and length.
    """
    return [{'matrix': np.array([[1, 0], [-1/f, 1]]), 'length': 0}]

<<<<<<< HEAD
# The drift as a sequence of a single tuple
def D3(L):
    '''Returns a list containing a single "drift" of length L - 3x3 version'''
    # NB: we return a list with a dict
    # the dict contains the matrix (the transformation)
    # and the element length 
    return [{'matrix': np.array([[1, L, 0],[0, 1, 0], [0, 0, 1]]), 'length':L}]


# The quadrupole 
def Q3(f):
    '''Returns a list containing a quadrupole with focal length f - 3x3 version'''
    # NB: we return a list with a dict
    # the dict contains the matrix (the transformation)
    # and the element length 
    return [{'matrix': np.array([[1, 0, 0],[-1/f, 1,0],[0,0,1]]), 'length':0 }]

# The sector bend
def B3(phi, L):
    '''Returns a list containing a thick bend with deflecting angle phi (in rad) and length L - 3x3 version'''
    # NB: we return a list with a dict
    # the dict contains the matrix (the transformation)
    # and the element length 

    # compute the 3x3 bend matrix:
    bend_matrix = np.array([
        [np.cos(phi),           L/phi*np.sin(phi),  L/phi*(1-np.cos(phi))],\
        [-np.sin(phi)/L*phi,    np.cos(phi),        np.sin(phi)],
        [0,                     0,                  1]])
    return [{'matrix':bend_matrix, 'length':L}]
=======

def B(phi, L):
    """
    Thick sector bend with deflecting angle phi and length L (2x2 matrix).

    Parameters
    ----------
    phi : float
        Deflection angle [rad]
    L : float
        Length of the bend [m]
>>>>>>> fed3f541

    Returns
    -------
    element : list of dict
        A list with a single dictionary containing the matrix and length.
    """
    bend_matrix = np.array([[np.cos(phi), L/phi*np.sin(phi)],
                            [-phi/L*np.sin(phi), np.cos(phi)]])
    return [{'matrix': bend_matrix, 'length': L}]


def getEquivalentElement(beamline):
    """
    Compute the equivalent transfer matrix and total length of a beamline (list of elements).

    Parameters
    ----------
    beamline : list of dict
        List of elements each with a transfer matrix and length.

    Returns
    -------
    equivalent : list of dict
        A single element equivalent to the entire beamline.
    """
    # we start from an identity matrix (np.eye)
    # with the same dimension of the matrix of the
    # first element of the beamline
    equivalentElement = np.eye(beamline[0]['matrix'].shape[0]) 
    length = 0
    # NB: we reverse the order of the beamline ([-1::-1])
    for elements in beamline[-1::-1]:
        # we multiply the matrices 
        equivalentElement = equivalentElement @ elements['matrix']
        # and we add the lengths
        length += elements['length']
    # we return the dict with the "usual" keys (matrix and length) embedded in a
    #  list (with a single element), as for the definition of the D and Q functions
    return [{'matrix': equivalentElement, 'length': length}]


def transportParticles(X_0, beamline, s_0=0):
<<<<<<< HEAD
    r'''Track the particle(s) `X_0` along the given `beamline`. 
    If needed, one can specify an initial longitudinal position `s_0`, otherwise set to 0.

    It will return a dictionary containing the following key:values
       'x': a NxM numpy array with the M-particles x position for all N-elements of the beamline
       'xp': a NxM numpy array with the M-particles x' angles for all N-elements of the beamline
       's': a N-long numpy array with the longitudinal position of the N-elements of the beamline
       'coords': a Nx2xM numpy array with all M-particles coordinates (both x and x') at all N-elements of the beamline
    
    Disclaimer: if beamline is made of 5 elements, the output will have 5+1 "elements" as it will also 
                include the initial particle coordinates.
    '''
=======
    """
    Track particle(s) through a beamline.

    Parameters
    ----------
    X_0 : ndarray
        Initial particle coordinates [2 x M] (x and x' for M particles).
    beamline : list of dict
        Sequence of beamline elements.
    s_0 : float, optional
        Initial longitudinal position [m], by default 0.

    Returns
    -------
    result : dict
        Dictionary with keys:
            'x'      : [N x M] horizontal positions [s_index, particle_index],
            'xp'     : [N x M] angles [s_index, particle_index],
            's'      : [N] longitudinal positions [s_index],
            'coords' : [N x 2 x M] full coordinates [s_index, coord_index, particle_index].
            
    Disclaimer
    -------
    If beamline is made of 5 elements, the output will have 5+1 "elements" as it will also return include the initial particle coordinates.  
    """
>>>>>>> fed3f541
    coords = [X_0]
    s = [s_0]
    for element in beamline:
        coords.append(element['matrix'] @ coords[-1])
        s.append(s[-1] + element['length']) 
    coords = np.array(coords)
    s = np.array(s)
    return {
            'x': coords[:, 0, :], # [s_index, particle_index]
            'xp': coords[:, 1, :], # [s_index, particle_index]
            's': s, # [s_index]
            'coords': coords # [s_index, coord_index, particle_index]
           }


def transportSigmas(sigma_0, beamline):
<<<<<<< HEAD
    r'''Transport the input sigma matrix (\sigma_{0}) along the given beamline
    
    It will return a dictionary containing the following key:values
        'sigma11': a N-long numpy array with the \sigma_{11} value for all N-elements of the beamline
        'sigma12': a N-long numpy array with the \sigma_{12} value for all N-elements of the beamline
        'sigma21': a N-long numpy array with the \sigma_{21} value for all N-elements of the beamline
        'sigma22': a N-long numpy array with the \sigma_{22} value for all N-elements of the beamline
        's': a N-long numpy array with the longitudinal position of the N-elements of the beamline
        'sigmas': a Nx2x2 numpy array with all sigma matrices at all N-elements of the beamline
    
    Disclaimer: if beamline is made of 5 elements, the output will have 5+1 "elements" as it will also 
                include the initial sigma matrix.
    '''
=======
    """
    Transport a sigma matrix through a beamline.

    Parameters
    ----------
    sigma_0 : ndarray
        Initial 2x2 sigma matrix.
    beamline : list of dict
        Sequence of beamline elements.
>>>>>>> fed3f541

    Returns
    -------
    result : dict
        Dictionary with keys:
            'sigma11', 'sigma12', 'sigma21', 'sigma22' : [N] sigma matrix elements,
            's'                                        : [N] longitudinal positions,
            'sigmas'                                   : [N x 2 x 2] full sigma matrices.

    Disclaimer
    -------
    If beamline is made of 5 elements, the output will have 5+1 "elements" as it will also return include the initial particle coordinates.  
    """
    sigmas = [sigma_0]
    s = [0]
    for element in beamline:
        sigmas.append(element['matrix'] @ sigmas[-1] @ element['matrix'].T)
        s.append(s[-1] + element['length']) 
    sigmas = np.array(sigmas)
    s = np.array(s)
    return {'sigma11': sigmas[:, 0, 0],
            'sigma12': sigmas[:, 0, 1],
            'sigma21': sigmas[:, 1, 0],
            'sigma22': sigmas[:, 1, 1],
            's': s,
            'sigmas': sigmas}


def twiss(beamline):
<<<<<<< HEAD
    '''
    Computes and returns the closed solution (if it exist!) for:
    Tune and Twiss parameters (beta, alpha, gamma) of the given beamline.
    i.e. it returns (tune, beta, alpha, gamma)
    '''
=======
    """
    Compute Twiss parameters and tune for a periodic beamline.
>>>>>>> fed3f541

    Parameters
    ----------
    beamline : list of dict
        Sequence of beamline elements.

    Returns
    -------
    tune : float
        Betatron tune (fraction of oscillation per turn).
    beta : float
        Beta function at entrance [m].
    alpha : float
        Alpha function at entrance.
    gamma : float
        Gamma function at entrance.
    """
    
    # first, compute the equivalent "One-Turn-Map", and extract its matrix:
    OTM = getEquivalentElement(beamline)
    R = OTM[0]['matrix']
    
    # check that this matrix is stable:
    if np.abs(0.5 * (R[0, 0] + R[1, 1])) > 1:
        raise ValueError('This beamline is not stable!')
    
    # all relevant Twiss parameters can be extrcted from the matrix:
    mu = np.arccos(0.5 * (R[0, 0] + R[1, 1]))
    if R[0, 1] < 0:
        mu = 2 * np.pi - mu

    tune = mu / (2 * np.pi)
    beta = R[0, 1] / np.sin(mu)
    alpha = 0.5 * (R[0, 0] - R[1, 1]) / np.sin(mu)
    gamma = (1 + alpha ** 2) / beta

    return tune, beta, alpha, gamma


def D3(L):
    """
    Drift space element of length L (3x3 matrix to account for energy).

    Parameters
    ----------
    L : float
        Length of the drift space [m]

    Returns
    -------
    list of dict
        List containing a dictionary with the transfer matrix and its length.
    """
    matrix = np.array([[1, L, 0],
                       [0, 1, 0],
                       [0, 0, 1]])
    return [{'matrix': matrix, 'length': L}]


def Q3(f):
    """
    Thin-lens quadrupole element with focal length f (3x3 matrix to account for energy).

    Parameters
    ----------
    f : float
        Focal length of the quadrupole [m]

    Returns
    -------
    list of dict
        List containing a dictionary with the transfer matrix and zero length.
    """
    matrix = np.array([[1, 0, 0],
                       [-1/f, 1, 0],
                       [0, 0, 1]])
    return [{'matrix': matrix, 'length': 0}]


def B3(phi, l):
    """
    Thick sector bend with deflecting angle `phi` and length `L` (3x3 matrix to account for energy).

    Parameters
    ----------
    phi : float
        Bending angle [rad]
    l : float
        Arc length of the bend [m]

    Returns
    -------
    list of dict
        List containing a dictionary with the transfer matrix and its length.
    """
    matrix = np.array([
        [np.cos(phi), l/phi*np.sin(phi), l/phi*(1 - np.cos(phi))],
        [-phi/l*np.sin(phi), np.cos(phi), np.sin(phi)],
        [0, 0, 1]
    ])
    return [{'matrix': matrix, 'length': l}]


__packages = {
    "numpy": "numpy",
    "scipy": "scipy",
    "matplotlib": "matplotlib",
    # "ipympl": "ipympl",
}
__setup_ok = True
for __package, __import_name in __packages.items():
    try:
        __module = __import__(__import_name)
        print(f"{__package} is installed, version: {__module.__version__}")
    except ImportError:
        print(f"{__package} is not installed")
        __setup_ok = False

if __setup_ok:
    print("-> Setup is OK! Have fun!")
else:
    print("-> Setup is NOT OK!")<|MERGE_RESOLUTION|>--- conflicted
+++ resolved
@@ -75,38 +75,6 @@
     """
     return [{'matrix': np.array([[1, 0], [-1/f, 1]]), 'length': 0}]
 
-<<<<<<< HEAD
-# The drift as a sequence of a single tuple
-def D3(L):
-    '''Returns a list containing a single "drift" of length L - 3x3 version'''
-    # NB: we return a list with a dict
-    # the dict contains the matrix (the transformation)
-    # and the element length 
-    return [{'matrix': np.array([[1, L, 0],[0, 1, 0], [0, 0, 1]]), 'length':L}]
-
-
-# The quadrupole 
-def Q3(f):
-    '''Returns a list containing a quadrupole with focal length f - 3x3 version'''
-    # NB: we return a list with a dict
-    # the dict contains the matrix (the transformation)
-    # and the element length 
-    return [{'matrix': np.array([[1, 0, 0],[-1/f, 1,0],[0,0,1]]), 'length':0 }]
-
-# The sector bend
-def B3(phi, L):
-    '''Returns a list containing a thick bend with deflecting angle phi (in rad) and length L - 3x3 version'''
-    # NB: we return a list with a dict
-    # the dict contains the matrix (the transformation)
-    # and the element length 
-
-    # compute the 3x3 bend matrix:
-    bend_matrix = np.array([
-        [np.cos(phi),           L/phi*np.sin(phi),  L/phi*(1-np.cos(phi))],\
-        [-np.sin(phi)/L*phi,    np.cos(phi),        np.sin(phi)],
-        [0,                     0,                  1]])
-    return [{'matrix':bend_matrix, 'length':L}]
-=======
 
 def B(phi, L):
     """
@@ -118,7 +86,6 @@
         Deflection angle [rad]
     L : float
         Length of the bend [m]
->>>>>>> fed3f541
 
     Returns
     -------
@@ -161,20 +128,6 @@
 
 
 def transportParticles(X_0, beamline, s_0=0):
-<<<<<<< HEAD
-    r'''Track the particle(s) `X_0` along the given `beamline`. 
-    If needed, one can specify an initial longitudinal position `s_0`, otherwise set to 0.
-
-    It will return a dictionary containing the following key:values
-       'x': a NxM numpy array with the M-particles x position for all N-elements of the beamline
-       'xp': a NxM numpy array with the M-particles x' angles for all N-elements of the beamline
-       's': a N-long numpy array with the longitudinal position of the N-elements of the beamline
-       'coords': a Nx2xM numpy array with all M-particles coordinates (both x and x') at all N-elements of the beamline
-    
-    Disclaimer: if beamline is made of 5 elements, the output will have 5+1 "elements" as it will also 
-                include the initial particle coordinates.
-    '''
-=======
     """
     Track particle(s) through a beamline.
 
@@ -200,7 +153,6 @@
     -------
     If beamline is made of 5 elements, the output will have 5+1 "elements" as it will also return include the initial particle coordinates.  
     """
->>>>>>> fed3f541
     coords = [X_0]
     s = [s_0]
     for element in beamline:
@@ -217,21 +169,6 @@
 
 
 def transportSigmas(sigma_0, beamline):
-<<<<<<< HEAD
-    r'''Transport the input sigma matrix (\sigma_{0}) along the given beamline
-    
-    It will return a dictionary containing the following key:values
-        'sigma11': a N-long numpy array with the \sigma_{11} value for all N-elements of the beamline
-        'sigma12': a N-long numpy array with the \sigma_{12} value for all N-elements of the beamline
-        'sigma21': a N-long numpy array with the \sigma_{21} value for all N-elements of the beamline
-        'sigma22': a N-long numpy array with the \sigma_{22} value for all N-elements of the beamline
-        's': a N-long numpy array with the longitudinal position of the N-elements of the beamline
-        'sigmas': a Nx2x2 numpy array with all sigma matrices at all N-elements of the beamline
-    
-    Disclaimer: if beamline is made of 5 elements, the output will have 5+1 "elements" as it will also 
-                include the initial sigma matrix.
-    '''
-=======
     """
     Transport a sigma matrix through a beamline.
 
@@ -241,7 +178,6 @@
         Initial 2x2 sigma matrix.
     beamline : list of dict
         Sequence of beamline elements.
->>>>>>> fed3f541
 
     Returns
     -------
@@ -271,16 +207,8 @@
 
 
 def twiss(beamline):
-<<<<<<< HEAD
-    '''
-    Computes and returns the closed solution (if it exist!) for:
-    Tune and Twiss parameters (beta, alpha, gamma) of the given beamline.
-    i.e. it returns (tune, beta, alpha, gamma)
-    '''
-=======
     """
     Compute Twiss parameters and tune for a periodic beamline.
->>>>>>> fed3f541
 
     Parameters
     ----------
